--- conflicted
+++ resolved
@@ -104,7 +104,7 @@
       prevalence: [],
       susceptible: [],
       incidence: [],
-      inputIncidence: []
+      importIncidence: []
     }
   }
 
@@ -186,7 +186,7 @@
       let varEventKey = varEvent[2]
       if (!_.includes(varKeys, varEventKey)) {
         console.log(
-          `Error: ${varEventKey} of this.varEvents not` +
+          `Error: ${varEventKey} of this.varEvents not ` +
           `found in this.calcVars`
         )
       }
@@ -196,7 +196,7 @@
       let paramKeys = _.keys(this.params)
       if (!_.includes(paramKeys, paramEventKey)) {
         console.log(
-          `Error: ${paramEventKey} of this.paramEvents not` +
+          `Error: ${paramEventKey} of this.paramEvents not ` +
           `found in this.params`
         )
       }
@@ -245,7 +245,8 @@
   saveToSolution (dTime) {
     let incidence = 0
     for (let event of this.events) {
-      let [from, to, val] = event
+      let to = event[1]
+      let val = event[2]
       if (to === 'prevalence') {
         incidence += val * dTime
       }
@@ -330,25 +331,14 @@
 
     this.inputParamEntries = [
       {
-<<<<<<< HEAD
         key: 'reproductionNumber',
         value: 1.5,
-=======
-        key: 'incubationPeriod',
-        value: 10,
-        step: 1,
->>>>>>> cf8cc4e7
         placeHolder: '',
         label: 'R0'
       },
       {
         key: 'infectiousPeriod',
-<<<<<<< HEAD
         value: 0.1,
-=======
-        value: 10,
-        step: 1,
->>>>>>> cf8cc4e7
         placeHolder: '',
         label: 'Recovery Rate'
       },
@@ -358,32 +348,13 @@
         step: 1,
         placeHolder: '',
         label: 'Prevalence'
-<<<<<<< HEAD
       }
     ]
   }
 
-  init () {
-    super.init()
+  initParams () {
     this.params.period = this.params.infectiousPeriod
     this.params.recoverRate = this.params.period
-=======
-      },
-      {
-        key: 'reproductionNumber',
-        value: 1.5,
-        step: 0.01,
-        placeHolder: '',
-        label: 'R0'
-      }
-    ]
-  }
-
-  initParams () {
-    this.params.period =
-      this.params.infectiousPeriod + this.params.incubationPeriod
-    this.params.recoverRate = 1 / this.params.period
->>>>>>> cf8cc4e7
     this.params.contactRate =
       this.params.reproductionNumber * this.params.recoverRate
 
@@ -430,23 +401,13 @@
         key: 'reproductionNumber',
         value: 1.5,
         placeHolder: '',
-<<<<<<< HEAD
         label: 'R0'
-=======
-        step: 1,
-        label: 'Incubation Period'
->>>>>>> cf8cc4e7
       },
       {
         key: 'infectiousPeriod',
         value: 0.1,
         placeHolder: '',
-<<<<<<< HEAD
         label: 'Recovery Rate'
-=======
-        step: 1,
-        label: 'Infectious Period'
->>>>>>> cf8cc4e7
       },
       {
         key: 'prevalence',
@@ -454,51 +415,28 @@
         placeHolder: '',
         step: 1,
         label: 'Prevalence'
-<<<<<<< HEAD
+      },
+      {
+        key: 'interventionDay',
+        value: 5,
+        step: 1,
+        placeHolder: '',
+        label: 'intervention day'
+      },
+      {
+        key: 'interventionReproductionNumber',
+        value: 2.0,
+        step: 1,
+        placeHolder: '',
+        label: 'intervention R0'
       }
     ]
   }
 
-  init () {
-    super.init()
-
+  initParams () {
     this.params.period = this.params.infectiousPeriod
     this.params.recoverRate = this.params.period
     this.params.contactRate = this.params.reproductionNumber * this.params.recoverRate
-=======
-      },
-      {
-        key: 'reproductionNumber',
-        value: 1.5,
-        step: 0.01,
-        placeHolder: '',
-        label: 'R0'
-      },
-      {
-        key: 'interventionDay',
-        value: 5,
-        step: 1,
-        placeHolder: '',
-        label: 'intervention day'
-      },
-      {
-        key: 'interventionReproductionNumber',
-        value: 2.0,
-        step: 1,
-        placeHolder: '',
-        label: 'intervention R0'
-      }
-    ]
-  }
-
-  initParams () {
-    this.params.period =
-      this.params.infectiousPeriod + this.params.incubationPeriod
-    this.params.recoverRate = 1 / this.params.period
-    this.params.contactRate =
-      this.params.reproductionNumber * this.params.recoverRate
-
->>>>>>> cf8cc4e7
     this.compartment.prevalence = this.params.prevalence
     this.compartment.susceptible =
       this.params.initPopulation - this.params.prevalence
@@ -539,19 +477,11 @@
 
     this.defaultParams = {
       initPopulation: 50000,
-<<<<<<< HEAD
       period: 0.1,
       incubation: 0.01,
       caseFatality: 0.2,
       prevalence: 5000,
       reproductionNumber: 4
-=======
-      period: 30,
-      incubation: 50,
-      caseFatality: 200,
-      prevalence: 3000,
-      reproductionNumber: 1.5
->>>>>>> cf8cc4e7
     }
     this.params = _.cloneDeep(this.defaultParams)
 
@@ -564,21 +494,11 @@
         key: 'reproductionNumber',
         value: 1.5,
         placeHolder: '',
-<<<<<<< HEAD
         label: 'R0'
       },
       {
         key: 'period',
         value: 0.1,
-=======
-        step: 1,
-        label: 'Period'
-      },
-      {
-        key: 'incubation',
-        value: 50,
-        step: 1,
->>>>>>> cf8cc4e7
         placeHolder: '',
         label: 'Recovery Rate'
       },
@@ -586,12 +506,7 @@
         key: 'CaseFatality',
         value: 0.2,
         placeHolder: '',
-<<<<<<< HEAD
         label: 'Case-Fatality Rate'
-=======
-        step: 1,
-        label: 'Fatality'
->>>>>>> cf8cc4e7
       },
       {
         key: 'prevalence',
@@ -599,37 +514,16 @@
         step: 1,
         placeHolder: '',
         label: 'Prevalence'
-<<<<<<< HEAD
       }
     ]
   }
 
-  init () {
-    super.init()
+  initParams () {
     this.params.recoverRate = (1 - this.params.caseFatality) * (this.params.period)
     this.params.disDeath = (-1) * this.params.caseFatality * this.params.period
     this.params.incubationRate = this.params.incubation
     this.params.contactRate =
       this.params.reproductionNumber * this.params.period
-=======
-      },
-      {
-        key: 'reproductionNumber',
-        value: 1.5,
-        step: 0.01,
-        placeHolder: '',
-        label: 'R0'
-      }
-    ]
-  }
-
-  initParams () {
-    this.params.recoverRate =
-      (1 - 1 / this.params.caseFatality) / this.params.period
-    this.params.incubationRate = 1 / this.params.incubation
-    this.params.contactRate =
-      this.params.reproductionNumber * (1 / this.params.period)
->>>>>>> cf8cc4e7
 
     this.compartment.prevalence = this.params.prevalence
     this.compartment.susceptible =
@@ -665,12 +559,8 @@
       incubation: 0.01,
       caseFatality: 0.2,
       prevalence: 3000,
-<<<<<<< HEAD
       reproductionNumber: 50,
       immunityPeriod: 50
-=======
-      reproductionNumber: 1.5
->>>>>>> cf8cc4e7
     }
     this.params = _.cloneDeep(this.defaultParams)
 
@@ -682,61 +572,32 @@
 
     this.inputParamEntries = [
       {
-<<<<<<< HEAD
         key: 'reproductionNumber',
         value: 1.5,
-=======
-        key: 'period',
-        value: 30,
-        step: 1,
->>>>>>> cf8cc4e7
         placeHolder: '',
         label: 'R0'
       },
       {
-<<<<<<< HEAD
         key: 'period',
         value: 0.1,
-=======
-        key: 'incubation',
-        value: 50,
-        step: 1,
->>>>>>> cf8cc4e7
         placeHolder: '',
         label: 'Recovery Rate'
       },
       {
         key: 'CaseFatality',
-<<<<<<< HEAD
         value: 0.2,
-=======
-        value: 200,
-        step: 1,
->>>>>>> cf8cc4e7
         placeHolder: '',
         label: 'Case-Fatality Rate'
       },
       {
-<<<<<<< HEAD
         key: 'immunityPeriod',
         value: 50,
-=======
+        placeHolder: '',
+        label: 'Immunity Period '
+      },
+      {
         key: 'prevalence',
         value: 3000,
-        step: 1,
->>>>>>> cf8cc4e7
-        placeHolder: '',
-        label: 'Immunity Period '
-      },
-      {
-<<<<<<< HEAD
-        key: 'prevalence',
-        value: 3000,
-=======
-        key: 'reproductionNumber',
-        value: 1.5,
-        step: 0.01,
->>>>>>> cf8cc4e7
         placeHolder: '',
         label: 'Prevalence'
       }
@@ -745,20 +606,12 @@
 
   initParams () {
     this.params.recoverRate =
-<<<<<<< HEAD
       (1 - this.params.caseFatality) * (this.params.period)
     this.params.incubationRate = this.params.incubation
     this.params.disDeath = (-1) * this.params.caseFatality * this.params.period
     this.params.contactRate =
       this.params.reproductionNumber * this.params.period
     this.params.immunityLossRate = 1 / this.params.immunityPeriod
-=======
-      (1 - 1 / this.params.caseFatality) / this.params.period
-    this.params.incubationRate = 1 / this.params.incubation
-    this.params.contactRate =
-      this.params.reproductionNumber * (1 / this.params.period)
-
->>>>>>> cf8cc4e7
     this.compartment.prevalence = this.params.prevalence
     this.compartment.susceptible =
       this.params.initPopulation - this.params.prevalence
@@ -859,9 +712,7 @@
     ]
   }
 
-  init () {
-    super.init()
-
+  initParams () {
     this.params.incubationRate = this.params.latency
     this.params.recoverRate1 =
     (1 - this.params.caseFatality) * this.params.postDetection
@@ -879,7 +730,7 @@
        this.params.preBurialPeriod))
   }
 
-  calcVar () {
+  calcVars () {
     this.var.population = _.sum(_.values(this.compartment))
     this.var.rateForce =
        (this.params.foi * this.compartment.prevalence + this.params.foiZero * this.compartment.infectedEarly +
