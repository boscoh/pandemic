<template>

  <md-layout
    md-row
    style="
      height: calc(100vh - 48px);
      width: calc(100vw);">

    <div style="height: calc(100vh - 48px); width: 50%">
      <div style="overflow-y: scroll; height: calc(100vh - 48px); padding: 1em;">
        <md-layout md-column>

          <h3 class="md-title">Model Parameters</h3>

          <md-layout
<<<<<<< HEAD
              md-row
              md-vertical-align="center">

              <md-input-container
                style="
                    margin-right: 1em;
                    width: 120px">
                <label>
                  Model
                </label>
                <md-select
                  style="width: 120px"
                  name="modelType"
                  id="modelType"
                  v-model="modelType">
                  <md-option
                    :value="modelType"
                    v-for="(modelType, i) in modelTypes"
                    :key="i"
                    @selected="asyncSelectNewModel">
                    {{modelType}}
                  </md-option>
                </md-select>
              </md-input-container>

              <md-input-container
                v-for="(entry, i) in inputParamEntries"
                :key="i"
                style="
                    margin-right: 1em;
                    width: 100px;">
                <label>{{entry.label}}</label>
                <md-input
                  v-model="entry.value"
                  type="number"
                  onchange = "(function(el){el.value=parseFloat(el.value).toFixed(2);})(this)"
                  min = "0"
                  step = "0.01"
                  :placeholder="entry.placeHolder"
                  @change="asyncCalculateRisk"/>
              </md-input-container>

            </md-layout>

          <h3 class="md-title">Source Country</h3>
=======
            md-row
            md-vertical-align="center">

            <md-input-container
              style="
                  margin-right: 1em;
                  width: 120px">
              <label>
                Model
              </label>
              <md-select
                style="width: 120px"
                name="modelType"
                id="modelType"
                v-model="modelType">
                <md-option
                  :value="modelType"
                  v-for="(modelType, i) in modelTypes"
                  :key="i"
                  @selected="asyncSelectNewModel">
                  {{modelType}}
                </md-option>
              </md-select>
            </md-input-container>

            <md-input-container
              v-for="(entry, i) in inputParamEntries"
              :key="i"
              style="
                  margin-right: 1em;
                  width: 100px;">
              <label>{{entry.label}}</label>
              <md-input
                v-model="entry.value"
                type="number"
                :step="entry.step"
                :placeholder="entry.placeHolder"
                @change="asyncCalculateRisk"/>
            </md-input-container>

          </md-layout>

          <h3 class="md-title">
            Source Country
            <div
              style="
                display: inline;
                height: 1em;
                color: red">
              &block;
            </div>
          </h3>
>>>>>>> cf8cc4e7

          <md-layout
              md-row
              style="margin-top: -1em"
              md-vertical-align="center">

            <md-input-container
              style="width: 160px">
              <label>
                Source Country
              </label>
              <md-select
                name="country"
                id="country"
                v-model="iSourceCountry">
                <md-option
                  :value="country.iCountry"
                  v-for="(country, i) in selectableCountries"
                  :key="i"
                  @selected="asyncSelectSourceCountry()">
                  {{country.name}}
                </md-option>
              </md-select>
            </md-input-container>

          </md-layout>

          <h3 class="md-title">
            Map Mode
          </h3>

          <md-layout
            md-row
            style="margin-top: -1em"
            md-vertical-align="center">

            <md-radio
              v-model="mode"
              @change="asyncSelectMode('destination')"
              id="direction"
              name="direction"
              md-value="destination">
              <div
                style="
                display: inline;
                height: 1em;
                color: #02386F">
                &block;
              </div>
              destinations
            </md-radio>

            <span style="width:1em"></span>

            <md-radio
              v-model="mode"
              @change="asyncSelectMode('risk')"
              id="direction"
              name="direction"
              md-value="risk">
              <div
                style="
                display: inline;
                height: 1em;
                color: #f0f">
                &block;
              </div>
              risk
            </md-radio>

          </md-layout>

          <h3 class="md-title">
            Risk Factor
            <div
              style="
                display: inline;
                height: 1em;
                color: #f0f">
              &block;
            </div>
          </h3>

          <md-layout
            md-row
            md-vertical-align="center">

            play &nbsp;
            <md-switch
              v-model="isLoop"
              @change="toggleLoop">
            </md-switch>

            {{ days }} days

            <div style="
                    flex: 1;
                    margin-left: 0.5em;">
              <vue-slider
                ref="slider"
                :interval="1"
                tooltip="none"
                @callback="asyncCalculateRisk()"
                :min="1"
                :max="getMaxDays"
                v-model="days"/>
            </div>

          </md-layout>

          <md-layout
            md-row
            md-vertical-align="center">

            <md-input-container
              style="
                  width: 80px;">
              <label>Max Days</label>
              <md-input
                v-model="maxDays"
                type="number"
                @change="asyncCalculateRisk()"/>
            </md-input-container>

            <md-input-container
              style="
                  margin-left: 1em;
                  width: 130px;">
              <label>Max Prevalence</label>
              <md-input
                v-model="maxPrevalence"
                type="number"
                @change="asyncCalculateRisk()"/>
            </md-input-container>

          </md-layout>

          <div
            v-show="mode === 'risk'"
            style="width: 100%">

            <div>
              <div
                style="
                  display: inline;
                  height: 1em;
                  color: #4ABDAC">
                &block;
              </div>
              intervention
            </div>

            <div
              v-show="mode === 'risk'"
              style="width: 100%">
              <md-layout id="globalCharts">
              </md-layout>
            </div>

            <h3
              class="md-title"
              v-show="mode === 'risk'">
              Watch Country
              <div
                style="
                display: inline;
                height: 1em;
                color: green">
                &block;
              </div>
            </h3>

            <div>
              <md-input-container
                style="width: 140px">
                <label>
                  Watch Country
                </label>
                <md-select
                  name="country"
                  id="country"
                  v-model="iWatchCountry">
                  <md-option
                    :value="country.iCountry"
                    v-for="(country, i) in selectableCountries"
                    :key="i"
                    @selected="asyncSelectWatchCountry()">
                    {{country.name}}
                  </md-option>
                </md-select>
              </md-input-container>
            </div>

            <md-layout id="localCharts">
            </md-layout>
          </div>

        </md-layout>
      </div>
    </div>

    <div style="height: calc(100vh - 48px); flex: 1; border-left: 1px solid #CCC">
      <md-layout style="overflow: scroll; height: calc(100vh - 48px);">
        <div
          id="main"
          style="
            background-color: white;
            height: 100%;
            width: 100%;">
        </div>
      </md-layout>
    </div>

  </md-layout>

</template>

<style>
  html, body {
    overflow: hidden;
    position: fixed;
  }
  .countryTooltip {
    position: absolute;
    display: none;
    pointer-events: none;
    background: #fff;
    padding: 5px;
    text-align: left;
    border: solid #ccc 1px;
    color: #666;
    font-size: 14px;
    font-family: sans-serif;
  }
  .chart {
    width: 250px;
    height: 130px;
  }
</style>

<script>
import _ from 'lodash'
import $ from 'jquery'
import numeral from 'numeral'

import vueSlider from 'vue-slider-component'

import util from '../modules/util'
import Globe from '../modules/globe'
import {models} from '../modules/models'
import ChartWidget from '../modules/chart-widget'
import {GlobalModel} from '../modules/global-model'

const travelData = require('../data/travel')
const worldData = require('../data/world')
/*
allowing inputs to have decimals
*/
/*
//function setTwoNumberDecimal(event) {
 //   this.value = parseFloat(this.value).toFixed(2);
//}
*/
function waitForElement (selector) {
  return new Promise(resolve => {
    function loop () {
      let $element = $(selector)
      if ($element.length) {
        resolve($element)
      } else {
        window.setTimeout(loop, 50)
      }
    }
    loop()
  })
}

function acumulateValues (vals) {
  let result = []
  for (let i of _.range(vals.length)) {
    let val = _.sum(vals.slice(0, i + 1))
    result.push(val)
  }
  return result
}

function convertLabel (val) {
  val = parseFloat(val)
  if (val > 1) {
    return numeral(val).format('0a')
  } if (val === 0) {
    return '0'
  } else {
    return numeral(val).format('0.0[000000]')
  }
}

function copyArray (dest, source) {
  dest.length = 0
  for (let v of source) {
    dest.push(v)
  }
}

export default {

  id: 'home',

  components: {vueSlider},

  /**
   * There are three indexes
   * - country ID
   * - iCountry based on countries
   * - and an index based on the world.json files
   *
   * It's important to keep these distinguished with
   * the correct variable names.
   */

  data () {
    let modelTypes = _.map(models, 'name')
    return {
      selectableCountries: [],
      iSourceCountry: -1,
      iWatchCountry: -1,
      mode: 'destination', // or 'risk'
      days: 1,
      maxDays: 60,
      maxPrevalence: 20,
      inputParamEntries: [],
      isLoop: false,
      modelType: modelTypes[0],
      modelTypes: modelTypes
    }
  },

  async mounted () {
    this.isRunning = true

    this.$element = $('#main')
    this.resize()
    window.addEventListener('resize', () => this.resize())

    this.globe = new Globe(worldData, '#main')
    this.globe.getCountryPopupHtml = this.getCountryPopupHtml
    this.globe.clickCountry = this.selectSourceCountryByCountryId

    this.mode = 'destination' // 'destination' or 'risk'

    this.travelData = travelData
    this.travelData.countries[177].population = 39000000

    let countries = []
    let nCountry = this.travelData.countries.length
    for (let iCountry = 0; iCountry < nCountry; iCountry += 1) {
      let country = travelData.countries[iCountry]
      let id = country.id
      let coordinates = country.coordinates
      if (coordinates && (id in this.globe.iCountryFromId)) {
        let name = country.name
        let population = country.population
        countries.push({name, iCountry, id, population})
      }
    }
    this.selectableCountries = _.sortBy(countries, a => a.name)

    this.iSourceCountry = 0

    this.countryIndices = _.map(countries, 'iCountry')

    this.globalModel = new GlobalModel()
    this.globalModel.getTravelPerDay = this.getTravelPerDay

    this.setNewEpiModel()

    this.chartWidgets = {}
    await this.asyncMakeChartWidget('#globalCharts', 'globalPrevalence')
    await this.asyncMakeChartWidget('#globalCharts', 'cumulativeIncidence')
    await this.asyncMakeChartWidget('#localCharts', 'prevalence')
    await this.asyncMakeChartWidget('#localCharts', 'susceptible')
    await this.asyncMakeChartWidget('#localCharts', 'importIncidence')

    window.dispatchEvent(new Event('resize'))

    await this.asyncSelectRandomSourceCountry()

    this.loopTimeStepMs = 2000

    setInterval(this.loop, this.loopTimeStepMs)

    this.isRunning = false
  },

  computed: {
    /**
     * Needed as md-input corrupts this.maxDays into string
     * @returns {number}
     */
    getMaxDays () {
      return parseFloat(this.maxDays)
    }
  },

  methods: {
    async asyncMakeChartWidget (parentSelector, id) {
      let $parent = $(parentSelector)
      await waitForElement($parent)
      $parent.append($(`<div id="${id}" class="chart">`))
      let selector = `#${id}`
      await waitForElement(selector)
      let chartWidget = new ChartWidget(selector)
      chartWidget.setTitle('')
      chartWidget.setXLabel('')
      chartWidget.setYLabel('')
      chartWidget.addDataset(id)
      chartWidget.addDataset(id + '-intervention')
      chartWidget.getChartOptions().scales.yAxes[0].ticks.callback = convertLabel
      this.chartWidgets[id] = chartWidget
      return selector
    },

    getSourceCountryId () {
      return this.travelData.countries[this.iSourceCountry].id
    },

    getCountry (countryId) {
      return _.find(this.travelData.countries, c => c.id === countryId)
    },

    getICountry (countryId) {
      for (let i in _.range(this.travelData.countries.length)) {
        if (this.travelData.countries[i].id === countryId) {
          return i
        }
      }
      return null
    },

    getNameFromICountry (iCountry) {
      return this.travelData.countries[iCountry].name
    },

    getPrevalenceByCountryId () {
      let result = {}
      for (let iCountry of this.countryIndices) {
        let id = this.travelData.countries[iCountry].id
        let countryModel = this.globalModel.countryModel[iCountry]
        result[id] = countryModel.compartment.prevalence
      }
      return result
    },

    async asyncChangeMaxDays () {
      await util.delay(20)
      this.asyncCalculateRisk()
    },

    resize () {
      let position = this.$element.position()
      this.$element.height(window.innerHeight - position.top)
      if (this.globe) {
        this.globe.resize()
      }
    },

    getTravelPerDay (iCountryFrom, iCountryTo) {
      // data is for Feb, 2015
      return this.travelData.travel[iCountryFrom][iCountryTo][1] / 28
    },

    getTravelValuesByCountryId () {
      let values = {}
      let nCountry = this.travelData.countries.length
      for (let jCountry = 0; jCountry < nCountry; jCountry += 1) {
        let value
        value = this.getTravelPerDay(this.iSourceCountry, jCountry)
        let id = this.travelData.countries[jCountry].id
        values[id] = value
      }
      return values
    },

    setNewEpiModel () {
      let oldInputParams = {}
      for (let paramEntry of this.inputParamEntries) {
        oldInputParams[paramEntry.key] = paramEntry.value
      }

      let ModelClass
      for (let model of models) {
        if (model.name === this.modelType) {
          ModelClass = model.class
        }
      }

      let sourceCountryName = this.getNameFromICountry(this.iSourceCountry)
      this.globalModel.setCountryModel(
        this.countryIndices, ModelClass, sourceCountryName)
      copyArray(this.inputParamEntries, this.globalModel.getInputParamEntries())

      for (let paramEntry of this.inputParamEntries) {
        if (paramEntry.key in oldInputParams) {
          paramEntry.value = oldInputParams[paramEntry.key]
        }
      }
    },

    parameterizeGlobalModelFromInput () {
      for (let param of this.inputParamEntries) {
        param.value = parseFloat(param.value)
      }

      let inputParams = {}
      for (let param of this.inputParamEntries) {
        inputParams[param.key] = param.value
      }

      for (let iCountry of this.countryIndices) {
        let thisInputParams = _.cloneDeep(inputParams)
        thisInputParams.initPopulation = travelData.countries[iCountry].population
        if (this.iSourceCountry !== iCountry) {
          thisInputParams.prevalence = 0
        }
        this.globalModel.countryModel[iCountry].resetParams(thisInputParams)
      }
    },

    calculateRiskOfSourceCountry () {
      this.parameterizeGlobalModelFromInput()

      this.globalModel.run(this.days)

      this.chartWidgets.globalPrevalence
        .setTitle('Global Prevalence')
      this.chartWidgets.globalPrevalence
        .getChartOptions().scales.xAxes[0].ticks.max = this.getMaxDays
      this.chartWidgets.globalPrevalence.updateDataset(
        0, this.globalModel.times, this.globalModel.solution.prevalence)
      if (this.globalModel.intervention) {
        this.chartWidgets.globalPrevalence.updateDataset(
          1, this.globalModel.intervention.times, this.globalModel.intervention.solution.prevalence)
      }

      this.chartWidgets.cumulativeIncidence
        .setTitle('Global Cumulative Incidence')
      this.chartWidgets.cumulativeIncidence
        .getChartOptions().scales.xAxes[0].ticks.max = this.getMaxDays
      let values = acumulateValues(this.globalModel.solution.incidence)
      this.chartWidgets.cumulativeIncidence.updateDataset(
        0, this.globalModel.times, values)
      if (this.globalModel.intervention) {
        let startIncidence = values[this.globalModel.interventionDay]
        let newValues = acumulateValues(this.globalModel.intervention.solution.incidence)
        newValues = _.map(newValues, v => v + startIncidence)
        this.chartWidgets.cumulativeIncidence.updateDataset(
          1, this.globalModel.intervention.times, newValues)
      }
    },

    updateWatchCountry () {
      if (this.iWatchCountry < 0) {
        return
      }

      let countryModel = this.globalModel.countryModel[this.iWatchCountry]
      if (_.isUndefined(countryModel)) {
        return
      }
      let solution = countryModel.solution

      let interventionSolution = null
      if (this.globalModel.intervention) {
        interventionSolution = this.globalModel.intervention.countryModel[this.iWatchCountry].solution
      }

      this.chartWidgets.prevalence
        .setTitle('Prevalence')
      this.chartWidgets.prevalence
        .getChartOptions().scales.xAxes[0].ticks.max = this.getMaxDays
      this.chartWidgets.prevalence.updateDataset(
        0, this.globalModel.times, solution.prevalence)
      if (interventionSolution) {
        this.chartWidgets.prevalence.updateDataset(
          1, this.globalModel.intervention.times, interventionSolution.prevalence)
      }

      this.chartWidgets.susceptible
        .setTitle('Susceptible')
      this.chartWidgets.susceptible
        .getChartOptions().scales.xAxes[0].ticks.max = this.getMaxDays
      this.chartWidgets.susceptible
        .updateDataset(0, this.globalModel.times, solution.susceptible)
      if (interventionSolution) {
        this.chartWidgets.susceptible.updateDataset(
          1, this.globalModel.intervention.times, interventionSolution.susceptible)
      }

<<<<<<< HEAD
      this.chartWidgets.inputIncidence
        .setTitle('Cumulative Import Incidence')
      this.chartWidgets.inputIncidence
=======
      this.chartWidgets.importIncidence
        .setTitle('Cumulative Import Incidence')
      this.chartWidgets.importIncidence
>>>>>>> cf8cc4e7
        .getChartOptions().scales.xAxes[0].ticks.max = this.getMaxDays
      let values = acumulateValues(solution.inputIncidence)
      this.chartWidgets.importIncidence
        .updateDataset(0, this.globalModel.times, values)
      if (interventionSolution) {
        let startValue = values[this.globalModel.interventionDay]
        let newValues = acumulateValues(interventionSolution.inputIncidence)
        newValues = _.map(newValues, v => v + startValue)
        this.chartWidgets.importIncidence.updateDataset(
          1, this.globalModel.intervention.times, newValues)
      }
    },

    async asyncRecalculateGlobe () {
      let valuesById, maxValue
      if (_.startsWith(this.mode, 'risk')) {
        while (this.isRunning) {
          await util.delay(100)
        }
        this.isRunning = true
        this.calculateRiskOfSourceCountry()
        valuesById = this.getPrevalenceByCountryId()
        valuesById[this.getSourceCountryId()] = 0
        maxValue = this.maxPrevalence
        this.isRunning = false
        this.updateWatchCountry()
      } else {
        valuesById = this.getTravelValuesByCountryId()
      }
      for (let [id, value] of _.toPairs(valuesById)) {
        this.globe.setCountryValue(id, value)
      }
      this.globe.setCountryValue(this.getSourceCountryId(), 0)
      let modeColors = {
        'destination': '#02386F',
        'risk': '#f0f'
      }
      this.globe.resetCountryColorsFromValues(modeColors[this.mode], maxValue)
      this.globe.setCountryColor(this.getSourceCountryId(), '#f00')
      this.globe.draw()
      this.drawLegend()
    },

    async asyncSelectNewModel () {
      await util.delay(100)
      this.setNewEpiModel()
      this.parameterizeGlobalModelFromInput()
      await this.asyncRecalculateGlobe()
    },

    rotateToCountry (iCountry) {
      let country = this.travelData.countries[iCountry]
      let id = country.id
      let coordinates = country.coordinates
      console.log('> Home.rotateToCountry', id, country.name, '' + coordinates)
      let countryTargetR = [-coordinates[1], -coordinates[0]]
      this.globe.rotateTransition(countryTargetR)
    },

    async asyncSelectSourceCountry () {
      await util.delay(100)
      this.asyncRecalculateGlobe()
      this.rotateToCountry(this.iSourceCountry)
    },

    async asyncSelectWatchCountry () {
      await util.delay(100)
      console.log('> Home.asyncSelectWatchCountry', util.jstr(this.iWatchCountry))
      this.updateWatchCountry()
      let id = this.travelData.countries[this.iWatchCountry].id
      this.globe.iHighlight = this.globe.iCountryFromId[id]
      this.globe.drawHighlight()
      this.rotateToCountry(this.iWatchCountry)
    },

    selectSourceCountryByCountryId (countryId) {
      let country = _.find(this.selectableCountries, c => c.id === countryId)
      this.iSourceCountry = country.iCountry
      this.asyncSelectSourceCountry()
    },

    async asyncSelectRandomSourceCountry () {
      let n = this.selectableCountries.length
      let i = Math.floor(Math.random() * Math.floor(n))
      this.iSourceCountry = this.selectableCountries[i].iCountry
      this.iWatchCountry = this.iSourceCountry
      await this.asyncSelectSourceCountry()
    },

    async asyncSelectMode (mode) {
      await util.delay(100)
      console.log('> Home.asyncSelectMode', mode)
      this.mode = mode
      this.asyncRecalculateGlobe()
    },

    drawLegend () {
      this.globe.drawLegend()
    },

    async asyncCalculateRisk () {
      await util.delay(100)
      this.mode = 'risk'
      await this.asyncRecalculateGlobe()
    },

    loop () {
      if ((this.isLoop) && (_.startsWith(this.mode, 'risk'))) {
        if (this.days < this.getMaxDays) {
          this.days += 1
        } else {
          this.days = 1
        }
        this.asyncCalculateRisk()
      }
    },

    toggleLoop (boolValue) {
      this.isLoop = boolValue
      if (this.isLoop) {
        this.mode = 'risk'
      }
    },

    getCountryPopupHtml (id) {
      let country = this.getCountry(id)
      this.iWatchCountry = parseInt(this.getICountry(id))
      let iNewHighlight = this.globe.iCountryFromId[id]
      if (iNewHighlight !== this.globe.iHighlight) {
        this.globe.iHighlight = iNewHighlight
        this.globe.drawHighlight()
        this.updateWatchCountry()
      }

      let name = ''
      let population = ''
      if (country) {
        name = country.name
        population = country.population
      }

      let s = ''
      s += `<div style="text-align: center">`
      s += `${name}`

      let tag = 'travel'
      let value = this.globe.getCountryValue(id)
      if (value === null) {
        value = ''
      } else {
        value = value.toFixed(3)
      }
      s += `<br>${tag}: ${value}`

      if (value !== null) {
        s += `<br>pop: ${population}`
      }

      if (this.mode === 'risk') {
        let nCountry = this.travelData.countries.length
        for (let iCountry = 0; iCountry < nCountry; iCountry += 1) {
          let countryId = this.travelData.countries[iCountry].id
          if (countryId === id) {
            let prevalence = this.globalModel.countryModel[iCountry].compartment.prevalence.toFixed(2)
            s += `<br>prevalence: ${prevalence}`
          }
        }
      }

      s += `</div>`
      return s
    }

  }
}
</script><|MERGE_RESOLUTION|>--- conflicted
+++ resolved
@@ -13,53 +13,6 @@
           <h3 class="md-title">Model Parameters</h3>
 
           <md-layout
-<<<<<<< HEAD
-              md-row
-              md-vertical-align="center">
-
-              <md-input-container
-                style="
-                    margin-right: 1em;
-                    width: 120px">
-                <label>
-                  Model
-                </label>
-                <md-select
-                  style="width: 120px"
-                  name="modelType"
-                  id="modelType"
-                  v-model="modelType">
-                  <md-option
-                    :value="modelType"
-                    v-for="(modelType, i) in modelTypes"
-                    :key="i"
-                    @selected="asyncSelectNewModel">
-                    {{modelType}}
-                  </md-option>
-                </md-select>
-              </md-input-container>
-
-              <md-input-container
-                v-for="(entry, i) in inputParamEntries"
-                :key="i"
-                style="
-                    margin-right: 1em;
-                    width: 100px;">
-                <label>{{entry.label}}</label>
-                <md-input
-                  v-model="entry.value"
-                  type="number"
-                  onchange = "(function(el){el.value=parseFloat(el.value).toFixed(2);})(this)"
-                  min = "0"
-                  step = "0.01"
-                  :placeholder="entry.placeHolder"
-                  @change="asyncCalculateRisk"/>
-              </md-input-container>
-
-            </md-layout>
-
-          <h3 class="md-title">Source Country</h3>
-=======
             md-row
             md-vertical-align="center">
 
@@ -95,8 +48,9 @@
               <md-input
                 v-model="entry.value"
                 type="number"
-                :step="entry.step"
-                :placeholder="entry.placeHolder"
+                onchange = "(function(el){el.value=parseFloat(el.value).toFixed(2);})(this)"
+                min = "0"
+                step = "0.01"
                 @change="asyncCalculateRisk"/>
             </md-input-container>
 
@@ -112,7 +66,6 @@
               &block;
             </div>
           </h3>
->>>>>>> cf8cc4e7
 
           <md-layout
               md-row
@@ -711,22 +664,16 @@
           1, this.globalModel.intervention.times, interventionSolution.susceptible)
       }
 
-<<<<<<< HEAD
-      this.chartWidgets.inputIncidence
-        .setTitle('Cumulative Import Incidence')
-      this.chartWidgets.inputIncidence
-=======
       this.chartWidgets.importIncidence
         .setTitle('Cumulative Import Incidence')
       this.chartWidgets.importIncidence
->>>>>>> cf8cc4e7
         .getChartOptions().scales.xAxes[0].ticks.max = this.getMaxDays
-      let values = acumulateValues(solution.inputIncidence)
+      let values = acumulateValues(solution.importIncidence)
       this.chartWidgets.importIncidence
         .updateDataset(0, this.globalModel.times, values)
       if (interventionSolution) {
         let startValue = values[this.globalModel.interventionDay]
-        let newValues = acumulateValues(interventionSolution.inputIncidence)
+        let newValues = acumulateValues(interventionSolution.importIncidence)
         newValues = _.map(newValues, v => v + startValue)
         this.chartWidgets.importIncidence.updateDataset(
           1, this.globalModel.intervention.times, newValues)
