--- conflicted
+++ resolved
@@ -79,17 +79,12 @@
 
             <h3 class="md-title">Model Parameters</h3>
 
-<<<<<<< HEAD
             <p>Choose the type of compartmental model you would like to
             use, and modify the parameters of the pandemic.
             </p>
 
             <md-layout 
               md-row 
-=======
-            <md-layout
-              md-row
->>>>>>> b3a3ac96
               md-vertical-align="center">
 
               <md-input-container
@@ -123,18 +118,16 @@
                     margin-right: 1em;">
                 <label>{{ entry.label }}</label>
                 <md-input
-                  v-if="entry.label==='R0'"
-                  v-model="entry.value"
-                  :disabled="true"
-                  type="number"
-                />
-                <md-input
-                  v-else-if="entry.label!=='R0'"
+                  v-if="!entry.isReadOnly"
                   v-model="entry.value"
                   :step="entry.step"
                   :min="entry.min"
                   type="number"
                   @change="asyncCalculateRisk"/>
+                <md-input
+                  v-else-if="entry.isReadOnly"
+                  v-model="entry.getValue()"
+                  :disabled="true"/>
               </md-input-container>
 
             </md-layout>
@@ -202,18 +195,16 @@
                   margin-right: 1em;">
                 <label>{{ entry.label }}</label>
                 <md-input
-                  v-if="entry.label === 'R0'"
-                  v-model="entry.value"
-                  :disabled="true"
-                  type="number"
-                  @change="asyncCalculateRisk"/>
-                <md-input
-                  v-else-if="entry.label !=='R0'"
+                  v-if="!entry.isReadOnly"
                   v-model="entry.value"
                   :step="entry.step"
                   :min="entry.min"
                   type="number"
                   @change="asyncCalculateRisk"/>
+                <md-input
+                  v-else-if="entry.isReadOnly"
+                  v-model="entry.getValue()"
+                  :disabled="true"/>
               </md-input-container>
 
             </md-layout>
@@ -706,12 +697,9 @@
 
     this.globalModel = new GlobalModel()
     this.globalModel.getTravelPerDay = this.getTravelPerDay
-<<<<<<< HEAD
 
     this.isRunning = false
 
-=======
->>>>>>> b3a3ac96
     this.setNewEpiModel()
 
     this.chartWidgets = {}
@@ -846,11 +834,8 @@
         ModelClass,
         sourceCountryName
       )
-      copyArray(this.guiParams, this.globalModel.getGuiParams())
-      copyArray(
-        this.interventionParams,
-        this.globalModel.getInterventionParams()
-      )
+      this.guiParams = this.globalModel.getGuiParams()
+      this.interventionParams = this.globalModel.getInterventionParams()
 
       for (let paramEntry of this.guiParams) {
         if (paramEntry.key in oldInputParams) {
@@ -858,6 +843,9 @@
         }
         if (paramEntry.step === 0.01) {
           paramEntry.value = parseFloat(paramEntry.value).toFixed(2)
+        }
+        if (paramEntry.isReadOnly) {
+          paramEntry.value = paramEntry.getValue()
         }
       }
 
@@ -1074,15 +1062,6 @@
         solution.cumulativeImportIncidence
       )
       if (interventionSolution) {
-<<<<<<< HEAD
-=======
-        let startValue =
-          solution.cumulativeImportIncidence[
-            this.globalModel.interventionDay - 1
-          ]
-        let newValues = acumulateValues(interventionSolution.importIncidence)
-        newValues = _.map(newValues, v => v + startValue)
->>>>>>> b3a3ac96
         this.chartWidgets.importIncidence.updateDataset(
           1,
           this.intervention.times,
